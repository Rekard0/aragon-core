--- conflicted
+++ resolved
@@ -1,30 +1,11 @@
 import React from 'react';
-<<<<<<< HEAD
 import {render, screen} from 'test-utils';
-=======
-import {render, screen} from '@testing-library/react';
-import {HashRouter as Router} from 'react-router-dom';
->>>>>>> bbe70770
 
 import Navbar from '..';
 
-// TODO: extract to test utils to be reusable; rendering with router as well
-jest.mock('react-i18next', () => ({
-  useTranslation: () => {
-    return {
-      t: (str: string) => str,
-      i18n: {changeLanguage: () => new Promise(() => {})},
-    };
-  },
-}));
-
 describe('Navbar', () => {
   test('should render', () => {
-    render(
-      <Router>
-        <Navbar />
-      </Router>
-    );
+    render(<Navbar />);
 
     const element = screen.getByTestId(/nav/i);
     expect(element).toBeInTheDocument();
